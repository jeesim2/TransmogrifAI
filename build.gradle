--- conflicted
+++ resolved
@@ -80,13 +80,8 @@
         reflectionsVersion = '0.9.11'
         collectionsVersion = '3.2.2'
         optimaizeLangDetectorVersion = '0.0.1'
-<<<<<<< HEAD
-        tikaVersion = '1.16'
+        tikaVersion = '1.21'
         sparkTestingBaseVersion = '2.4.0_0.11.0'
-=======
-        tikaVersion = '1.21'
-        sparkTestingBaseVersion = '2.3.1_0.10.0'
->>>>>>> 428eb4c9
         sourceCodeVersion = '0.1.3'
         pegdownVersion = '1.4.2'
         commonsValidatorVersion = '1.6'
